const express = require('express');
const cors = require('cors');
const helmet = require('helmet');
const rateLimit = require('express-rate-limit');
const cookieParser = require('cookie-parser');
const dotenv = require('dotenv');
const path = require('path');

// Load environment variables
dotenv.config();

// Import configuration (centralized env handling)
const config = require('./config');

// Import database service
const databaseService = require('./services/databaseService');

// Import chat service
const chatService = require('./services/chatService');

// Import request logging middleware
const { requestLogger, errorLogger } = require('./middleware/requestLogger');

const app = express();
<<<<<<< HEAD
// Use centralized config for PORT to keep defaults consistent
const PORT = config.PORT || process.env.PORT || 5001;
=======
// Import configuration
const config = require('./config');
const PORT = config.PORT; // Always use env-provided PORT (Render/Heroku)
>>>>>>> 6c21081d

// Trust proxy for rate limiting behind reverse proxies (like Render)
app.set('trust proxy', 1);

// IMPROVED CORS configuration for specific domain
const corsOptions = {
  origin: function(origin, callback) {
    const allowedOrigins = [
      config.FRONTEND_URL, // Production frontend from config
      config.FRONTEND_FALLBACK_URL, // Fallback frontend URL
      'http://localhost:3000', // Local development
      'http://localhost:3001', // Alternative local port
      'https://shaadi-mantrana.vercel.app', // Explicit new frontend URL
    ].filter(Boolean); // Remove empty strings
    
    // Allow requests with no origin (mobile apps, Postman, server-to-server)
    if (!origin || allowedOrigins.includes(origin)) {
      callback(null, true);
    } else {
      console.log(`CORS blocked origin: ${origin}`);
      console.log(`Allowed origins: ${allowedOrigins.join(', ')}`);
      callback(null, false);
    }
  },
  credentials: true,
  methods: ['GET', 'POST', 'PUT', 'DELETE', 'OPTIONS', 'PATCH'],
  allowedHeaders: [
    'Content-Type', 
    'Authorization', 
    'X-Requested-With',
    'Accept',
    'Origin',
    'Cache-Control',
    'X-File-Name'
  ],
  exposedHeaders: [
    'Content-Length',
    'X-Requested-With',
    'X-Total-Count'
  ]
};

// Apply CORS middleware BEFORE helmet
app.use(cors(corsOptions));

// Handle OPTIONS preflight requests explicitly
app.options('*', cors(corsOptions));

// Enhanced Security middleware - Helmet with comprehensive security headers
app.use(helmet({
  contentSecurityPolicy: {
    directives: {
      defaultSrc: ["'self'"],
      styleSrc: ["'self'", "'unsafe-inline'"],
      scriptSrc: ["'self'"],
      imgSrc: ["'self'", "data:", "https:"],
      connectSrc: [
        "'self'", 
        config.FRONTEND_URL,
        config.FRONTEND_FALLBACK_URL,
        "http://localhost:3000",
        "http://localhost:3001",
        "http://127.0.0.1:3000",
        "http://127.0.0.1:3001",
        "https://shaadi-mantrana.vercel.app"
      ].filter(Boolean), // Remove empty strings
      fontSrc: ["'self'"],
      objectSrc: ["'none'"],
      mediaSrc: ["'self'"],
      frameSrc: ["'none'"],
      baseUri: ["'self'"],
      formAction: ["'self'"],
      frameAncestors: ["'none'"],
      upgradeInsecureRequests: []
    },
  },
  // Enhanced security policies
  crossOriginResourcePolicy: { policy: "cross-origin" },
  crossOriginEmbedderPolicy: false,
  // Additional security headers
  hsts: {
    maxAge: 31536000,
    includeSubDomains: true,
    preload: true
  },
  referrerPolicy: { policy: "strict-origin-when-cross-origin" },
  permissionsPolicy: {
    features: {
      geolocation: [],
      microphone: [],
      camera: [],
      payment: [],
      usb: [],
      magnetometer: [],
      gyroscope: [],
      accelerometer: []
    }
  }
}));

// Additional security headers
app.use((req, res, next) => {
  res.set('X-Permitted-Cross-Domain-Policies', 'none');
  res.set('X-Content-Type-Options', 'nosniff');
  res.set('X-Frame-Options', 'DENY');
  res.set('X-XSS-Protection', '1; mode=block');
  next();
});

// Add environment info to response headers for debugging
app.use((req, res, next) => {
  res.set('X-Environment', config.NODE_ENV);
  res.set('X-Is-Production', config.isProduction.toString());
  next();
});

// Rate limiting - more lenient for development
const limiter = rateLimit({
  windowMs: 15 * 60 * 1000, // 15 minutes
  max: process.env.NODE_ENV === 'production' ? 100 : 1000, // More lenient in development
  message: {
    error: 'Too many requests',
    message: 'Please try again later'
  }
});
app.use('/api/', limiter);

// Auth-specific rate limiting (moderate)
const authLimiter = rateLimit({
  windowMs: 15 * 60 * 1000, // 15 minutes
  max: process.env.NODE_ENV === 'production' ? 30 : 100, // More lenient in development
  message: {
    error: 'Too many authentication attempts',
    message: 'Please try again in 15 minutes'
  }
});

// Body parsing middleware
app.use(express.json({ limit: '10mb' }));
app.use(express.urlencoded({ extended: true, limit: '10mb' }));
app.use(cookieParser());

// Request logging middleware (before routes)
app.use(requestLogger);

// Metrics - expose Prometheus metrics if prom-client is installed
try {
  const { promClient } = require('./utils/metrics');
  if (promClient) {
    app.get('/metrics', async (req, res) => {
      try {
        res.set('Content-Type', promClient.register.contentType);
        res.end(await promClient.register.metrics());
      } catch (err) {
        res.status(500).send('Error collecting metrics');
      }
    });
  }
} catch (e) {
  // ignore if prom-client not installed
}

// Serve static files (uploaded images)
app.use('/uploads', express.static(path.join(__dirname, '../uploads')));

// Import routes
const authRoutes = require('./routes/authRoutes');
const invitationRoutes = require('./routes/invitationRoutes');
const profileRoutes = require('./routes/profileRoutes');
const uploadRoutes = require('./routes/uploadRoutes');
const adminRoutes = require('./routes/adminRoutes');
const matchRoutes = require('./routes/matchRoutes');
const matchingRoutes = require('./routes/matchingRoutes');
const connectionRoutes = require('./routes/connectionRoutes');
const chatRoutes = require('./routes/chatRoutes');
// Debug routes - JWT debugging enabled in production for auth troubleshooting
let debugRoutes = null;
if (process.env.NODE_ENV !== 'production' || process.env.ENABLE_JWT_DEBUG === 'true') {
  debugRoutes = require('./routes/debugRoutes');
}

// API Routes with rate limiting
app.use('/api/auth', authLimiter, authRoutes);
app.use('/api/invitations', invitationRoutes);
app.use('/api/profiles', profileRoutes);
app.use('/api/upload', uploadRoutes);
app.use('/api/admin', adminRoutes);
app.use('/api/matches', matchRoutes);
app.use('/api/matching', matchingRoutes);
app.use('/api/connections', connectionRoutes);
app.use('/api/chat', chatRoutes);
if (debugRoutes) {
  app.use('/api/debug', debugRoutes);
}

// Health check endpoint
app.get('/health', async (req, res) => {
  try {
    const dbHealth = await databaseService.healthCheck();
    const dbStats = await databaseService.getStats();
    
    // Get session statistics if available
    let sessionStats = null;
    if (config.DATA_SOURCE === 'mongodb' && config.DATABASE.URI) {
      try {
        const sessionCleanupService = require('./services/sessionCleanupService');
        sessionStats = await sessionCleanupService.getSessionStats();
      } catch (error) {
        console.warn('Could not get session stats:', error.message);
      }
    }
    
    // Get email service health
    let emailHealth = null;
    try {
      const emailService = require('./services/emailService');
      emailHealth = await emailService.testService();
    } catch (error) {
      console.warn('Could not get email service health:', error.message);
      emailHealth = { status: 'unknown', error: error.message };
    }
    
    res.status(200).json({ 
      status: 'OK', 
      message: 'Shaadi Mantrana Backend API is running',
      timestamp: new Date().toISOString(),
      database: dbHealth,
      sessions: sessionStats,
      email: emailHealth,
      environment: process.env.NODE_ENV || 'development',
      version: '1.0.0'
    });
  } catch (error) {
    res.status(503).json({
      status: 'Service Unavailable',
      message: 'Database connection issue',
      timestamp: new Date().toISOString(),
      error: error.message
    });
  }
});

// Database status endpoint
app.get('/api/database/status', async (req, res) => {
  try {
    const status = databaseService.getConnectionStatus();
    const health = await databaseService.healthCheck();
    const stats = await databaseService.getStats();
    
    res.status(200).json({
      success: true,
      connection: status,
      health: health,
      statistics: stats
    });
  } catch (error) {
    res.status(500).json({
      success: false,
      error: error.message
    });
  }
});

// Error handling middleware
app.use(errorLogger); // Log errors with UUID tracking
app.use((err, req, res, next) => {
  console.error(err.stack);
  res.status(500).json({ 
    error: 'Something went wrong!',
    message: process.env.NODE_ENV === 'development' ? err.message : 'Internal server error'
  });
});

// 404 handler
app.use('*', (req, res) => {
  res.status(404).json({ 
    error: 'API endpoint not found',
    path: req.originalUrl 
  });
});

// Start server with database connection
async function startServer() {
  try {
    // Connect to database first
    console.log('🔌 Initializing database connection...');
    await databaseService.connect();
    
    // Start the server
    const server = app.listen(PORT, () => {
      console.log(`🚀 Backend server running on port ${PORT}`);
      console.log(`📍 Health check: http://localhost:${PORT}/health`);
      console.log(`📊 Database status: http://localhost:${PORT}/api/database/status`);
      console.log(`🌍 Environment: ${process.env.NODE_ENV || 'development'}`);
      console.log(`💾 Database: ${databaseService.getConnectionStatus().name || 'Not connected'}`);
      console.log('✅ Server startup complete!');
    });

    // Initialize Socket.IO chat service
    chatService.initialize(server);
    console.log('💬 Socket.IO chat service initialized');

    // Setup periodic cleanup for chat data
    setInterval(() => {
      chatService.cleanup();
    }, 60 * 60 * 1000); // Run cleanup every hour
    
  } catch (error) {
    console.error('❌ Failed to start server:', error.message);
    
    if (process.env.NODE_ENV === 'production') {
      console.error('💥 Production startup failed - exiting');
      process.exit(1);
    } else {
      console.log('🔄 Starting server without database connection (development mode)');
      app.listen(PORT, () => {
        console.log(`🚀 Backend server running on port ${PORT} (DB disconnected)`);
        console.log(`📍 Health check: http://localhost:${PORT}/health`);
        console.log(`⚠️  Warning: Database not connected`);
      });
    }
  }
}

// Handle graceful shutdown
process.on('SIGTERM', async () => {
  console.log('🛑 SIGTERM received, shutting down gracefully');
  await databaseService.disconnect();
  process.exit(0);
});

process.on('SIGINT', async () => {
  console.log('🛑 SIGINT received, shutting down gracefully');
  await databaseService.disconnect();
  process.exit(0);
});

module.exports = app;<|MERGE_RESOLUTION|>--- conflicted
+++ resolved
@@ -22,14 +22,8 @@
 const { requestLogger, errorLogger } = require('./middleware/requestLogger');
 
 const app = express();
-<<<<<<< HEAD
 // Use centralized config for PORT to keep defaults consistent
 const PORT = config.PORT || process.env.PORT || 5001;
-=======
-// Import configuration
-const config = require('./config');
-const PORT = config.PORT; // Always use env-provided PORT (Render/Heroku)
->>>>>>> 6c21081d
 
 // Trust proxy for rate limiting behind reverse proxies (like Render)
 app.set('trust proxy', 1);
